--- conflicted
+++ resolved
@@ -1045,8 +1045,4 @@
     align = p.bash('cat ${input}', input=["A", "B"], output="${input}.aln")
     merge = p.run('merger', input=align, output='result')
     jobs = jip.create_jobs(p, validate=False)
-<<<<<<< HEAD
-    assert len(jobs) == 4
-=======
-    assert len(jobs) == 3
->>>>>>> 9bed301c
+    assert len(jobs) == 3